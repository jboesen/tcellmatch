# pylint: disable=E1101
# pylint: disable=C0302
# pylint: disable=C0301
# pylint: disable=C0114
# pylint: disable=C0103
# above disables line too long, docstring, can't find function, module too long
import os
import pickle
from typing import Union, List
import numpy as np
import pandas as pd
import scipy.sparse
import torch
import torch.nn as nn
import matplotlib.pyplot as plt
from torch.utils.data import DataLoader, TensorDataset
from torch.optim.lr_scheduler import ReduceLROnPlateau
from torch.nn import functional as F
from torch.utils.tensorboard import SummaryWriter
from sklearn.model_selection import train_test_split

from tcellmatch.models.models_ffn import ModelBiRnn, ModelSa, ModelConv, ModelLinear, ModelNoseq
from tcellmatch.models.model_inception import ModelInception
from tcellmatch.estimators.additional_metrics import pr_global, pr_label, auc_global, auc_label, \
deviation_global, deviation_label
from tcellmatch.estimators.estimator_base import EstimatorBase
from tcellmatch.estimators.losses import WeightedBinaryCrossEntropy, MMD
from tcellmatch.estimators.metrics import custom_r2, custom_logr2

from typing import List, Tuple


class EstimatorFfn(EstimatorBase):

    model: torch.nn.Module
    model_hyperparam: dict
    train_hyperparam: dict
    history: dict
    evaluations: dict
    evaluations_custom: dict

    def __init__(self):
        self.device = torch.device("cuda" if torch.cuda.is_available() else "cpu")
        EstimatorBase.__init__(self=self)
        self.criterion = None
        self.optimizer = None
        # ? these are old params, may delete later... use most of them
        self.model_hyperparam = None
        self.train_hyperparam = None
        self.wbce_weight = None
        # Training and evaluation output containers.
        self.history = None
        self.results_test = None
        self.predictions = None
        self.evaluations = None
        self.evaluations_custom = None

    def _out_activation(self, loss) -> str:
        """ Decide whether network output activation

        This decision is based on the loss function.

        :param loss: loss name

            - "categorical_crossentropy", "cce" for single boolean binding events with binary crossentropy loss.
            - "binary_crossentropy", "bce" for multiple boolean binding events with binary crossentropy loss.
            - "weighted_binary_crossentropy", "wbce" for multiple boolean binding events with
                weighted binary crossentropy loss.
            - "mean_squared_error", "mse" for continuous value prediction with mean squared error loss.
            - "mean_squared_logarithmic_error", "msle" for continuous value prediction with mean squared
                logarithmic error loss.
            - "poisson", "pois" for count value prediction based on Poisson log-likelihood.
        :return: How network output transformed:

            - "categorical_crossentropy", "cce": softmax
            - "binary_crossentropy", "bce": sigmoid
            - "weighted_binary_crossentropy", "wbce": sigmoid
            - "mean_squared_error", "mse": linear
            - "mean_squared_logarithmic_error", "msle": exp
            - "poisson", "pois": exp
        """
        if loss.lower() in ["categorical_crossentropy", "cce"]:
            return "softmax"
        elif loss.lower() in ["binary_crossentropy", "bce"]:
            return "sigmoid"
        elif loss.lower() in ["weighted_binary_crossentropy", "wbce"]:
            return "linear"  # Cost function expect logits.
        elif loss.lower() in ["mean_squared_error", "mse"]:
            return "linear"
        elif loss.lower() in ["mean_squared_logarithmic_error", "msle"]:
            return "exponential"
        elif loss.lower() in ["poisson", "pois"]:
            return "exponential"
        elif loss.lower() == 'mmd':
            return "softmax"
        else:
            raise ValueError(f"Loss {loss} not recognized.")

    def set_wbce_weight(self, weight):
        """ Overwrites automatically computed weight that is chosen based on training data.

        :param weight: Weight to use.
        :return:
        """
        self.wbce_weight = weight


    def build_bilstm(
            self,
            topology: List[int],
            split: bool = False,
            aa_embedding_dim: Union[None, int] = None,
            depth_final_dense: int = 1,
            residual_connection: bool = False,
            dropout: float = 0.0,
            optimizer: str = "adam",
            lr: float = 0.005,
            loss: str = "bce",
            label_smoothing: float = 0,
            optimize_for_gpu: bool = True,
            dtype: str = "float32",
            use_covariates: bool = True,
<<<<<<< HEAD
            one_hot_y: bool = True
=======
            one_hot_y: bool = False,
            labels_dim: int | None = None,
>>>>>>> 5bab3a0f
    ):
        """ Build a BiLSTM-based feed-forward model to use in the estimator.

        :param topology: The depth of each bilstm layer (length of feature vector)
        :param residual_connection: apply residual connection or not.
        :param aa_embedding_dim: Dimension of the linear amino acid embedding, ie number of 1x1 convolutional filters.
            This is set to the input dimension if aa_embedding_dim==0.
        :param depth_final_dense: Number of final densely connected layers. They all have labels_dim number of units
            and relu activation functions, apart from the last, which has either linear or sigmoid activation,
            depending on out_probabilities.
        :param dropout: Drop-out rate for training.
        :param optimizer: str optimizer name or instance of tf.keras.optimizers
        :param loss: loss name

            - "categorical_crossentropy", "cce" for single boolean binding events with binary crossentropy loss.
            - "binary_crossentropy", "bce" for multiple boolean binding events with binary crossentropy loss.
            - "weighted_binary_crossentropy", "wbce" for multiple boolean binding events with
                weighted binary crossentropy loss.
            - "mean_squared_error", "mse" for continuous value prediction with mean squared error loss.
            - "mean_squared_logarithmic_error", "msle" for continuous value prediction with mean squared
                logarithmic error loss.
            - "poisson", "pois" for count value prediction based on Poisson log-likelihood.
        :param label_smoothing: Fraction of the label interval to take out during smoothing. The labels are mapped
            from [0, 1] into [label_smoothing/2, 1-label_smoothing/2] throught the following transform:

                f(x) = x*(1-label_smoothing) + 0.5*label_smoothing
        :param optimize_for_gpu: Whether to choose implementation optimized for GPU.
        :param dtype:
        :return:
        """
        self._build_sequential(
            model="bilstm",
            topology=topology,
            split=split,
            aa_embedding_dim=aa_embedding_dim,
            depth_final_dense=depth_final_dense,
            residual_connection=residual_connection,
            dropout=dropout,
            optimizer=optimizer,
            lr=lr,
            loss=loss,
            label_smoothing=label_smoothing,
            optimize_for_gpu=optimize_for_gpu,
            dtype=dtype,
            use_covariates=use_covariates,
            one_hot_y=one_hot_y,
            labels_dim=labels_dim
        )

    # ! Still in tf
    def build_bigru(
            self,
            topology: List[int],
            split: bool = False,
            aa_embedding_dim: Union[None, int] = None,
            depth_final_dense: int = 1,
            residual_connection: bool = False,
            dropout: float = 0.0,
            optimizer: str = "adam",
            lr: float = 0.005,
            loss: str = "bce",
            label_smoothing: float = 0,
            optimize_for_gpu: bool = True,
            dtype: str = "float32"
    ):
        """ Build a BiGRU-based feed-forward model to use in the estimator.

        :param topology: The depth of each bilstm layer (length of feature vector)
        :param residual_connection: apply residual connection or not.
        :param aa_embedding_dim: Dimension of the linear amino acid embedding, ie number of 1x1 convolutional filters.
            This is set to the input dimension if aa_embedding_dim==0.
        :param depth_final_dense: Number of final densely connected layers. They all have labels_dim number of units
            and relu activation functions, apart from the last, which has either linear or sigmoid activation,
            depending on out_probabilities.
        :param dropout: Drop-out rate for training.
        :param optimizer: str optimizer name or instance of tf.keras.optimizers
        :param loss: loss name

            - "categorical_crossentropy", "cce" for single boolean binding events with binary crossentropy loss.
            - "binary_crossentropy", "bce" for multiple boolean binding events with binary crossentropy loss.
            - "weighted_binary_crossentropy", "wbce" for multiple boolean binding events with
                weighted binary crossentropy loss.
            - "mean_squared_error", "mse" for continuous value prediction with mean squared error loss.
            - "mean_squared_logarithmic_error", "msle" for continuous value prediction with mean squared
                logarithmic error loss.
            - "poisson", "pois" for count value prediction based on Poisson log-likelihood.s
        :param label_smoothing: Fraction of the label interval to take out during smoothing. The labels are mapped
            from [0, 1] into [label_smoothing/2, 1-label_smoothing/2] throught the following transform:

                f(x) = x*(1-label_smoothing) + 0.5*label_smoothing
        :param optimize_for_gpu: Whether to choose implementation optimized for GPU.
        :param dtype:
        :return:
        """
        self._build_sequential(
            model="bigru",
            topology=topology,
            split=split,
            aa_embedding_dim=aa_embedding_dim,
            depth_final_dense=depth_final_dense,
            residual_connection=residual_connection,
            dropout=dropout,
            optimizer=optimizer,
            lr=lr,
            loss=loss,
            label_smoothing=label_smoothing,
            optimize_for_gpu=optimize_for_gpu,
            dtype=dtype
        )

    def _build_sequential(
            self,
            model: str,
            topology: List[int],
            split: bool,
            aa_embedding_dim: Union[None, int],
            depth_final_dense: int,
            residual_connection: bool,
            dropout: float,
            optimizer: str,
            lr: float,
            loss: str,
            label_smoothing: float,
            optimize_for_gpu: bool,
            dtype: str = "float32",
            use_covariates: bool = True,
            one_hot_y: bool = True,
            input_shapes: tuple | None = None,
            labels_dim: int | None = None
    ):
        """ Build a BiLSTM-based feed-forward model to use in the estimator.

        :param topology: The depth of each bilstm layer (length of feature vector)
        :param residual_connection: apply residual connection or not.
        :param aa_embedding_dim: Dimension of the linear amino acid embedding, ie number of 1x1 convolutional filters.
            This is set to the input dimension if aa_embedding_dim==0.
        :param depth_final_dense: Number of final densely connected layers. They all have labels_dim number of units
            and relu activation functions, apart from the last, which has either linear or sigmoid activation,
            depending on out_probabilities.
        :param dropout: Drop-out rate for training.
        :param optimizer: str optimizer name or instance of tf.keras.optimizers
        :param loss: loss name

            - "categorical_crossentropy", "cce" for single boolean binding events with binary crossentropy loss.
            - "binary_crossentropy", "bce" for multiple boolean binding events with binary crossentropy loss.
            - "weighted_binary_crossentropy", "wbce" for multiple boolean binding events with
                weighted binary crossentropy loss.
            - "mean_squared_error", "mse" for continuous value prediction with mean squared error loss.
            - "mean_squared_logarithmic_error", "msle" for continuous value prediction with mean squared
                logarithmic error loss.
            - "poisson", "pois" for count value prediction based on Poisson log-likelihood.
        :param label_smoothing: Fraction of the label interval to take out during smoothing. The labels are mapped
            from [0, 1] into [label_smoothing/2, 1-label_smoothing/2] throught the following transform:

                f(x) = x*(1-label_smoothing) + 0.5*label_smoothing
        :param optimize_for_gpu: Whether to choose implementation optimized for GPU.
        :param dtype:
        :return:
        """
        # Save model settings:

        if not input_shapes:
            input_shapes = (
                self.x_train.shape[1],
                self.x_train.shape[2],
                self.x_train.shape[3],
                self.covariates_train.shape[1] if use_covariates else 0,
                self.tcr_len
            )
        
        if not labels_dim:
            labels_dim = self.y_train.shape[1]

        self.model_hyperparam = {
            "model": model,
            "topology": topology,
            "split": split,
            "aa_embedding_dim": aa_embedding_dim,
            "depth_final_dense": depth_final_dense,
            "residual_connection": residual_connection,
            "dropout": dropout,
            "optimizer": optimizer,
            "lr": lr,
            "loss": loss,
            "label_smoothing": label_smoothing,
            "optimize_for_gpu": optimize_for_gpu,
            "dtype": dtype,
            "use_covariates": use_covariates,
            "input_shapes": input_shapes,
            "labels_dim": labels_dim
        }

        self.model = ModelBiRnn(
            input_shapes=input_shapes,
            model=model.lower(),
            labels_dim=labels_dim,
            topology=topology,
            split=split,
            residual_connection=residual_connection,
            aa_embedding_dim=aa_embedding_dim,
            depth_final_dense=depth_final_dense,
            out_activation=self._out_activation(loss=loss),
            dropout=dropout,
            one_hot_y=one_hot_y,
        )

        # Define loss and optimizer
        self.criterion = self.get_loss_function(loss, label_smoothing)
        # TODO: (maybe) this is hard-coded, but it's Adam anyway
        self.optimizer = torch.optim.Adam(self.model.parameters(), lr=lr)

    def get_loss_function(self, loss: str, label_smoothing : float = 0.0):
        """
        :param loss: loss name

            - "categorical_crossentropy", "cce" for single boolean binding events with binary crossentropy loss.
            - "binary_crossentropy", "bce" for multiple boolean binding events with binary crossentropy loss.
            - "weighted_binary_crossentropy", "wbce" for multiple boolean binding events with
                weighted binary crossentropy loss.
            - "mean_squared_error", "mse" for continuous value prediction with mean squared error loss.
            - "mean_squared_logarithmic_error", "msle" for continuous value prediction with mean squared
                logarithmic error loss.
            - "poisson", "pois" for count value prediction based on Poisson log-likelihood.
        :param label_smoothing: Fraction of the label interval to take out during smoothing. The labels are mapped
            from [0, 1] into [label_smoothing/2, 1-label_smoothing/2] throught the following transform:

                f(x) = x*(1-label_smoothing) + 0.5*label_smoothing
        """

        # label smoothing case
        if label_smoothing and (loss == "binary_crossentropy" or loss == "bce"):
            return nn.BCEWithLogitsLoss(pos_weight=torch.full([1], label_smoothing))
        if label_smoothing and (loss == "categorical_crossentropy" or loss == "cce"):
            return nn.CrossEntropyLoss(weight=torch.full([1], label_smoothing))
        # no label smoothing
        if loss.lower() == "mmd":
            return MMD
        if loss == "categorical_crossentropy" or loss == "cce":
            return nn.CrossEntropyLoss()
        elif loss == "binary_crossentropy" or loss == "bce":
            return nn.BCELoss()
        elif loss == "weighted_binary_crossentropy" or loss == "wbce":
            return nn.BCEWithLogitsLoss()
        elif loss == "mean_squared_error" or loss == "mse":
            return nn.MSELoss()
        elif loss == "poisson" or loss == "pois":
            return nn.PoissonNLLLoss(eps=1e-5, log_input=False)
        else:
            raise ValueError("Invalid loss name: " + loss)
        return None
<<<<<<< HEAD
=======

    def _get_optimizer(self, optimizer: str):
        """
        :param optimizer: optimizer name

            - "adam" for Adam optimizer.
            - "sgd" for Stochastic Gradient Descent optimizer.
            - "rmsprop" for RMSprop optimizer.
            - "adagrad" for Adagrad optimizer.
            - "adadelta" for Adadelta optimizer.
        """
>>>>>>> 5bab3a0f


    def build_self_attention(
            self,
            attention_size: List[int],
            attention_heads: List[int],
            aa_embedding_dim: Union[None, int] = None,
            depth_final_dense: int = 1,
            residual_connection: bool = False,
            dropout: float = 0.0,
            split: bool = False,
            optimizer: str = "adam",
            lr: float = 0.005,
            loss: str = "bce",
            label_smoothing: float = 0,
            one_hot_y: bool = False,
            dtype: str = "float32",
    ):
        """ Build a self-attention-based feed-forward model to use in the estimator.

        :param attention_size: hidden size for attention, could be divided by attention_heads.
        :param attention_heads: number of heads in attention.
        :param residual_connection: apply residual connection or not.
        :param aa_embedding_dim: Dimension of the linear amino acid embedding, ie number of 1x1 convolutional filters.
            This is set to the input dimension if aa_embedding_dim==0.
        :param depth_final_dense: Number of final densely connected layers. They all have labels_dim number of units
            and relu activation functions, apart from the last, which has either linear or sigmoid activation,
            depending on out_probabilities.
        :param dropout: Drop-out rate for training.
        :param optimizer: str optimizer name
        :param loss: loss name

            - "categorical_crossentropy", "cce" for single boolean binding events with binary crossentropy loss.
            - "binary_crossentropy", "bce" for multiple boolean binding events with binary crossentropy loss.
            - "weighted_binary_crossentropy", "wbce" for multiple boolean binding events with
                weighted binary crossentropy loss.
            - "mean_squared_error", "mse" for continuous value prediction with mean squared error loss.
            - "mean_squared_logarithmic_error", "msle" for continuous value prediction with mean squared
                logarithmic error loss.
            - "poisson", "pois" for count value prediction based on Poisson log-likelihood.
        :param label_smoothing: Fraction of the label interval to take out during smoothing. The labels are mapped
            from [0, 1] into [label_smoothing/2, 1-label_smoothing/2] throught the following transform:

                f(x) = x*(1-label_smoothing) + 0.5*label_smoothing
        :param dtype:
        :return:
        """
<<<<<<< HEAD
        # i.e., indicator for whether we're not loading a previously trained model
        is_new_model = hasattr(self, 'x_train') and self.x_train is not None

        if is_new_model:
            self.model_hyperparam = {
                "model": "selfattention",
                "attention_size": attention_size,
                "attention_heads": attention_heads,
                "split": split,
                "aa_embedding_dim": aa_embedding_dim,
                "depth_final_dense": depth_final_dense,
                "residual_connection": residual_connection,
                "dropout": dropout,
                "optimizer": optimizer,
                "lr": lr,
                "loss": loss,
                "label_smoothing": label_smoothing,
                "dtype": dtype,
                "cov_train_shape": self.covariates_train.shape,
                "tcr_len": self.tcr_len,
                "x_train_shape": self.x_train.shape,
                "y_train_shape": self.y_train.shape
            }
=======
        
        if not input_shapes:
            input_shapes = (
                self.x_train.shape[1],
                self.x_train.shape[2],
                self.x_train.shape[3],
                self.covariates_train.shape[-1] if use_covariates else 0,
                self.tcr_len
            )
        
        if not labels_dim:
            labels_dim = self.y_train.shape[1]
>>>>>>> 5bab3a0f

        # Use these so we cover the cases that we're loading hyperparams from storage AND training new model
        x_shape = self.model_hyperparam["x_train_shape"]
        cov_shape = self.model_hyperparam["cov_train_shape"]
        y_shape = self.model_hyperparam["y_train_shape"]
        tcr_len = self.model_hyperparam["tcr_len"]

        self.model = ModelSa(
            input_shapes=(
                x_shape[1],
                x_shape[2],
                x_shape[3],
                cov_shape[1],
                tcr_len
            ),
            input_covar_shape = cov_shape,
            labels_dim=y_shape[1],
            attention_size=attention_size,
            attention_heads=attention_heads,
            residual_connection=residual_connection,
            split=split,
            aa_embedding_dim=aa_embedding_dim,
            out_activation=self._out_activation(loss=loss),
            depth_final_dense=depth_final_dense,
            dropout=dropout,
            one_hot_y=one_hot_y
        )

        # Define loss and optimizer
        self.criterion = self.get_loss_function(loss, label_smoothing)
        # TODO: (maybe) this is hard-coded, but it's Adam anyway
        self.optimizer = torch.optim.Adam(self.model.parameters(), lr=lr)

    # ! Still in tf
    def build_conv(
            self,
            activations: List[str],
            filter_widths: List[int],
            filters: List[int],
            strides: Union[List[Union[int, None]], None] = None,
            pool_sizes: Union[List[Union[int, None]], None] = None,
            pool_strides: Union[List[Union[int, None]], None] = None,
            batch_norm: bool = False,
            aa_embedding_dim: Union[None, int] = None,
            depth_final_dense: int = 1,
            dropout: float = 0.0,
            split: bool = False,
            optimizer: str = "adam",
            lr: float = 0.005,
            loss: str = "bce",
            label_smoothing: float = 0,
            dtype: str = "float32"
    ):
        """ Build a self-attention-based feed-forward model to use in the estimator.

        :param activations: Activation function. Refer to documentation of tf.keras.layers.Conv2D
        :param filter_widths: Number of neurons per filter. Refer to documentation of tf.keras.layers.Conv2D
        :param filters: NUmber of filters / output channels. Refer to documentation of tf.keras.layers.Conv2D
        :param strides: Stride size for convolution on sequence. Refer to documentation of tf.keras.layers.Conv2D
        :param pool_sizes: Size of max-pooling, ie. number of output nodes to pool over.
            Refer to documentation of tf.keras.layers.MaxPool2D:pool_size
        :param pool_strides: Stride of max-pooling.
            Refer to documentation of tf.keras.layers.MaxPool2D:strides
        :param batch_norm: Whether to perform batch normalization.
        :param aa_embedding_dim: Dimension of the linear amino acid embedding, ie number of 1x1 convolutional filters.
            This is set to the input dimension if aa_embedding_dim==0.
        :param depth_final_dense: Number of final densely connected layers. They all have labels_dim number of units
            and relu activation functions, apart from the last, which has either linear or sigmoid activation,
            depending on out_probabilities.
        :param dropout: Drop-out rate for training.
        :param optimizer: str optimizer name or instance of tf.keras.optimizers
        :param loss: loss name

            - "categorical_crossentropy", "cce" for single boolean binding events with binary crossentropy loss.
            - "binary_crossentropy", "bce" for multiple boolean binding events with binary crossentropy loss.
            - "weighted_binary_crossentropy", "wbce" for multiple boolean binding events with
                weighted binary crossentropy loss.
            - "mean_squared_error", "mse" for continuous value prediction with mean squared error loss.
            - "mean_squared_logarithmic_error", "msle" for continuous value prediction with mean squared
                logarithmic error loss.
            - "poisson", "pois" for count value prediction based on Poisson log-likelihood.
        :param label_smoothing: Fraction of the label interval to take out during smoothing. The labels are mapped
            from [0, 1] into [label_smoothing/2, 1-label_smoothing/2] throught the following transform:

                f(x) = x*(1-label_smoothing) + 0.5*label_smoothing
        :param dtype:
        :return:
        """

        # Save model settings.
        self.model_hyperparam = {
            "model": "conv",
            "activations": activations,
            "filter_widths": filter_widths,
            "filters": filters,
            "strides": strides,
            "pool_sizes": pool_sizes,
            "pool_strides": pool_strides,
            "batch_norm": batch_norm,
            "split": split,
            "aa_embedding_dim": aa_embedding_dim,
            "depth_final_dense": depth_final_dense,
            "dropout": dropout,
            "optimizer": optimizer,
            "lr": lr,
            "loss": loss,
            "label_smoothing": label_smoothing,
            "dtype": dtype
        }

        # Build model.
        self.model = ModelConv(
            input_shapes=(
                self.x_train.shape[1],
                self.x_train.shape[2],
                self.x_train.shape[3],
                self.covariates_train.shape[1],
                self.tcr_len
            ),
            labels_dim=self.y_train.shape[1],
            activations=activations,
            filter_widths=filter_widths,
            filters=filters,
            strides=strides,
            pool_sizes=pool_sizes,
            pool_strides=pool_strides,
            batch_norm=batch_norm,
            split=split,
            aa_embedding_dim=aa_embedding_dim,
            out_activation=self._out_activation(loss=loss),
            depth_final_dense=depth_final_dense,
            dropout=dropout
        )
        self._compile_model(
            optimizer=optimizer,
            lr=lr,
            loss=loss,
            label_smoothing=label_smoothing
        )

    # ! Still in tf
    def build_inception(
            self,
            n_filters_1x1: List[int],
            n_filters_out: List[int],
            n_hidden: int = 10,
            residual_connection: bool = True,
            aa_embedding_dim: Union[None, int] = None,
            depth_final_dense: int = 1,
            final_pool: str = "average",
            dropout: float = 0.0,
            split: bool = False,
            optimizer: str = "adam",
            lr: float = 0.005,
            loss: str = "bce",
            label_smoothing: float = 0,
            dtype: str = "float32"
    ):
        """ Build a self-attention-based feed-forward model to use in the estimator.

        :param n_filters_1x1:
        :param n_filters_out:
        :param n_filters_final:
        :param n_hidden:
            :param residual_connection: apply residual connection or not.
        :param aa_embedding_dim: Dimension of the linear amino acid embedding, ie number of 1x1 convolutional filters.
            This is set to the input dimension if aa_embedding_dim==0.
        :param depth_final_dense: Number of final densely connected layers. They all have labels_dim number of units
            and relu activation functions, apart from the last, which has either linear or sigmoid activation,
            depending on out_probabilities.
        :param final_pool:
        :param dropout: Drop-out rate for training.
        :param optimizer: str optimizer name or instance of tf.keras.optimizers
        :param loss: loss name

            - "categorical_crossentropy", "cce" for single boolean binding events with binary crossentropy loss.
            - "binary_crossentropy", "bce" for multiple boolean binding events with binary crossentropy loss.
            - "weighted_binary_crossentropy", "wbce" for multiple boolean binding events with
                weighted binary crossentropy loss.
            - "mean_squared_error", "mse" for continuous value prediction with mean squared error loss.
            - "mean_squared_logarithmic_error", "msle" for continuous value prediction with mean squared
                logarithmic error loss.
            - "poisson", "pois" for count value prediction based on Poisson log-likelihood.
        :param label_smoothing: Fraction of the label interval to take out during smoothing. The labels are mapped
            from [0, 1] into [label_smoothing/2, 1-label_smoothing/2] throught the following transform:

                f(x) = x*(1-label_smoothing) + 0.5*label_smoothing
        :param dtype:
        :return:
        """
        # Save model settings.
        self.model_hyperparam = {
            "model": "inception",
            "n_filters_1x1": n_filters_1x1,
            "n_filters_out": n_filters_out,
            "n_hidden": n_hidden,
            "split": split,
            "final_pool": final_pool,
            "residual_connection": residual_connection,
            "aa_embedding_dim": aa_embedding_dim,
            "depth_final_dense": depth_final_dense,
            "dropout": dropout,
            "optimizer": optimizer,
            "lr": lr,
            "loss": loss,
            "dtype": dtype
        }

        # Build model.
        self.model = ModelInception(
            input_shapes=(
                self.x_train.shape[1],
                self.x_train.shape[2],
                self.x_train.shape[3],
                self.covariates_train.shape[1],
                self.tcr_len
            ),
            labels_dim=self.y_train.shape[1],
            n_filters_1x1=n_filters_1x1,
            n_filters_out=n_filters_out,
            n_hidden=n_hidden,
            split=split,
            final_pool=final_pool,
            residual_connection=residual_connection,
            aa_embedding_dim=aa_embedding_dim,
            depth_final_dense=depth_final_dense,
            out_activation=self._out_activation(loss=loss),
            dropout=dropout
        )

        self._compile_model(
            optimizer=optimizer,
            lr=lr,
            loss=loss,
            label_smoothing=label_smoothing
        )

    def build_linear(
            self,
            aa_embedding_dim: Union[None, int] = None,
            optimizer: str = "adam",
            lr: float = 0.005,
            loss: str = "bce",
            label_smoothing: float = 0,
            dtype: str = "float32"
    ):
        """ Build a linear feed-forward model to use in the estimator.

        :param aa_embedding_dim: Dimension of the linear amino acid embedding, ie number of 1x1 convolutional filters.
            This is set to the input dimension if aa_embedding_dim==0.
        :param optimizer: str optimizer name or instance of tf.keras.optimizers
        :param loss: loss name

            - "categorical_crossentropy", "cce" for single boolean binding events with binary crossentropy loss.
            - "binary_crossentropy", "bce" for multiple boolean binding events with binary crossentropy loss.
            - "weighted_binary_crossentropy", "wbce" for multiple boolean binding events with
                weighted binary crossentropy loss.
            - "mean_squared_error", "mse" for continuous value prediction with mean squared error loss.
            - "mean_squared_logarithmic_error", "msle" for continuous value prediction with mean squared
                logarithmic error loss.
            - "poisson", "pois" for count value prediction based on Poisson log-likelihood.
        :param label_smoothing: Fraction of the label interval to take out during smoothing. The labels are mapped
            from [0, 1] into [label_smoothing/2, 1-label_smoothing/2] throught the following transform:

                f(x) = x*(1-label_smoothing) + 0.5*label_smoothing
        :param dtype:
        :return:
        """
        # Save model settings.
        self.model_hyperparam = {
            "model": "linear",
            "aa_embedding_dim": aa_embedding_dim,
            "optimizer": optimizer,
            "lr": lr,
            "loss": loss,
            "label_smoothing": label_smoothing,
            "dtype": dtype
        }

        # Build model.
        self.model = ModelLinear(
            input_shapes=(
                self.x_train.shape[1],
                self.x_train.shape[2],
                self.x_train.shape[3],
                self.covariates_train.shape[1],
                self.tcr_len
            ),
            labels_dim=self.y_train.shape[1],
            aa_embedding_dim=aa_embedding_dim,
            out_activation=self._out_activation(loss=loss)
        )
        self._compile_model(
            optimizer=optimizer,
            lr=lr,
            loss=loss,
            label_smoothing=label_smoothing
        )

    def build_noseq(
            self,
            optimizer: str = "adam",
            lr: float = 0.005,
            loss: str = "bce",
            label_smoothing: float = 0,
            dtype: str = "float32"
    ):
        """ Build a dense feed-forward model to use in the estimator that does not include the sequence data.

        :param optimizer: str optimizer name or instance of tf.keras.optimizers
        :param loss: loss name

            - "categorical_crossentropy", "cce" for single boolean binding events with binary crossentropy loss.
            - "binary_crossentropy", "bce" for multiple boolean binding events with binary crossentropy loss.
            - "weighted_binary_crossentropy", "wbce" for multiple boolean binding events with
                weighted binary crossentropy loss.
            - "mean_squared_error", "mse" for continuous value prediction with mean squared error loss.
            - "mean_squared_logarithmic_error", "msle" for continuous value prediction with mean squared
                logarithmic error loss.
            - "poisson", "pois" for count value prediction based on Poisson log-likelihood.
        :param label_smoothing: Fraction of the label interval to take out during smoothing. The labels are mapped
            from [0, 1] into [label_smoothing/2, 1-label_smoothing/2] throught the following transform:

                f(x) = x*(1-label_smoothing) + 0.5*label_smoothing
        :param dtype:
        :return:
        """
        # Save model settings.
        self.model_hyperparam = {
            "model": "noseq",
            "optimizer": optimizer,
            "lr": lr,
            "loss": loss,
            "label_smoothing": label_smoothing,
            "dtype": dtype
        }

        # Build model.
        self.model = ModelNoseq(
            input_shapes=(
                self.x_train.shape[1],
                self.x_train.shape[2],
                self.x_train.shape[3],
                self.covariates_train.shape[1],
                self.tcr_len
            ),
            labels_dim=self.y_train.shape[1],
            out_activation=self._out_activation(loss=loss)
        )
        self._compile_model(
            optimizer=optimizer,
            lr=lr,
            loss=loss,
            label_smoothing=label_smoothing
        )


    def train(
        self,
        epochs : int = 1000,
        batch_size : int = 128,
        validation_split : float = 0.1,
        patience : int = 4,
        lr_schedule_min_lr: float = 1e-5,
        lr_schedule_factor : float= 0.2,
        lr_schedule_patience : int = 5,
        log_dir : str | None = None,
        use_existing_eval_partition : bool = False,
        validation_batch_size: int = 256,
        allow_early_stopping: bool = False,
        save_antigen_loss: bool = False
    ) -> Tuple[List[float], List[float]]:
        """
        Trains the model based on the given training parameters and data.

        :param epochs: The total number of training iterations. Default is 1000.
        :param batch_size: The size of the batch for gradient updates. Default is 128.
        :param validation_split: Fraction of training data to be used for validation. Default is 0.1.
        :param patience: Number of epochs with no improvement after which training will be stopped. Default is 20.
        :param lr_schedule_min_lr: Lower bound for the learning rate. Default is 1e-5.
        :param lr_schedule_factor: Factor by which learning rate will be reduced when there's no improvement. Default is 0.2.
        :param lr_schedule_patience: Number of epochs with no improvement after which learning rate will be reduced. Default is 5.
        :param log_dir: Directory where TensorBoard logs will be saved. If None, logs won't be saved. Default is None.
        :param use_existing_eval_partition: If set to True, use existing train/eval partition. If False, create new partition. Default is False.
        :param validation_batch_size: Size of batch for validation data. Default is 256.
        :param allow_early_stopping: If set to True, enables early stopping when validation loss doesn't improve. Default is True.
        :param save_antigen_loss: If set to True, exports train loss of ith epoch on jth antigen to self.antigen_loss. Default is False.

        :raises ValueError: If use_existing_eval_partition is True but no eval partition exists.
        
        :return: None
        """
        print('started training...')
        # Set up optimizer and learning rate scheduler
        optimizer = self.optimizer
        lr_scheduler = ReduceLROnPlateau(optimizer,
                                          mode='min',
                                          factor=lr_schedule_factor,
                                          patience=lr_schedule_patience,
                                          min_lr=lr_schedule_min_lr)

        # Early stopping initialization
        early_stopping_counter = 0
        # this is a placeholder value
        best_val_loss = np.inf

        use_covariates = self.model.has_covariates if hasattr(self.model, 'has_covariates') else True

        writer = None
        if log_dir is not None:
            writer = SummaryWriter(log_dir=log_dir)
        print('pre partition')
        if use_existing_eval_partition:
            if not self.idx_train_val or not self.idx_train or not self.idx_val:
                raise ValueError("ERROR: use_existing_eval_partition is True, but no eval partition exists")
            idx_val = np.array([self.idx_train_val.tolist().index(x)
                                for x in self.idx_train_val if x in self.idx_val])
            idx_train = np.array([self.idx_train_val.tolist().index(x)
                                    for x in self.idx_train_val if x in self.idx_train])
        else:
            # Split training data into training and evaluation.
            # Perform this splitting based on clonotypes.
            clones = np.unique(self.clone_train)
            # pick random subset of clones for validation
            clones_eval = np.random.choice(clones, size=int(len(clones) * validation_split), replace=False)
            # use non-eval clones for train
            clones_train = np.setdiff1d(clones, clones_eval)
            # turn these clones into indices of the clones
            idx_val = np.argwhere(np.isin(self.clone_train, clones_eval)).flatten()
            idx_train = np.argwhere(np.isin(self.clone_train, clones_train)).flatten()
            # turn these indices into indices of the train-val set (we do this b/c
            # there can now be multiple of one type of clone)
            self.idx_train = self.idx_train_val[idx_train]
            self.idx_val = self.idx_train_val[idx_val]

            # Assert that split is exclusive and complete:
            assert len(set(clones_eval).intersection(set(clones_train))) == 0, \
                "ERROR: train-test assignment was not exclusive on level of clones"
            assert len(set(idx_val).intersection(set(idx_train))) == 0, \
                "ERROR: train-test assignment was not exclusive on level of cells"
            assert len(clones_eval) + len(clones_train) == len(clones), \
                "ERROR: train-test split was not complete on the level of clones"
            assert len(idx_val) + len(idx_train) == len(self.clone_train), \
                "ERROR: train-test split was not complete on the level of cells"
        
        print("Number of observations in evaluation data: %i" % len(idx_val))

        print("Number of observations in training data: %i" % len(idx_train)) 
        print('post partition partition')

<<<<<<< HEAD
=======
        # np.save('/Users/johnboesen/Documents/Code/#Work/tcellmatch/tests/x_train.npy', self.x_train[idx_train])
>>>>>>> 5bab3a0f
        # np is in float64, but model is in float32
        if use_covariates:
            train_data = TensorDataset(
                torch.from_numpy(self.x_train[idx_train]).to(torch.float32),
                torch.from_numpy(self.covariates_train[idx_train]).to(torch.float32),
                torch.from_numpy(self.y_train[idx_train]).to(torch.float32)
                )
            val_data = TensorDataset(
                torch.from_numpy(self.x_train[idx_val]).to(torch.float32),
                torch.from_numpy(self.covariates_train[idx_val]).to(torch.float32),
                torch.from_numpy(self.y_train[idx_val]).to(torch.float32)
                )
        else:
            train_data = TensorDataset(
                torch.from_numpy(self.x_train[idx_train]).to(torch.float32),
                torch.from_numpy(self.covariates_train[idx_train]).to(torch.float32),
                torch.from_numpy(self.y_train[idx_train]).to(torch.float32)
                )
            val_data = TensorDataset(
                torch.from_numpy(self.x_train[idx_val]).to(torch.float32),
                torch.from_numpy(self.covariates_train[idx_val]).to(torch.float32),
                torch.from_numpy(self.y_train[idx_val]).to(torch.float32)
                )

<<<<<<< HEAD
        train_loader = DataLoader(dataset=train_data, batch_size=batch_size, shuffle=True)
=======
        train_loader = DataLoader(dataset=train_data, batch_size=batch_size, shuffle=True,)
                                    # generator=torch.Generator(device=self.device))
>>>>>>> 5bab3a0f
        # self.train_loader = train_loader
        val_loader = DataLoader(dataset=val_data, batch_size=validation_batch_size, shuffle=False)
        val_loss_list = []
        train_loss_list = []
        num_classes = self.y_train.shape[-1]
<<<<<<< HEAD
        if save_antigen_loss:
            self.antigen_loss = np.zeros((epochs, num_classes))
        # Training loop
=======
        antigen_loss = np.zeros((epochs, num_classes))
        antigen_loss_val = np.zeros((epochs, num_classes))
        self.model = self.model.to(self.device)
        print('loaded up data')
>>>>>>> 5bab3a0f
        for epoch in range(epochs):
            # Training phase
            self.model.train()
            running_loss = 0.0
<<<<<<< HEAD
            for x, covariates, y in train_loader:
                x, covariates, y = x.to(self.device), covariates.to(self.device), y.to(self.device)

                optimizer.zero_grad()
=======
            # we enumerate through covariates, but only use them if use_covariates
            print('At beginning of epoch...')
            for k, (x, covariates, y) in enumerate(train_loader):
                x, covariates, y = x.to(self.device), covariates.to(self.device), y.to(self.device)

                optimizer.zero_grad()
                outputs = self.model(x, covariates) if use_covariates else self.model(x)

                # if k == len(train_loader) - 1 and epoch == epochs - 1:
                #     np.save('/Users/johnboesen/Documents/Code/#Work/tcellmatch/tests/in_fn_x.npy', x.detach().cpu().numpy())
                #     np.save('/Users/johnboesen/Documents/Code/#Work/tcellmatch/tests/in_fn_outputs.npy', outputs.detach().cpu().numpy())
>>>>>>> 5bab3a0f

                outputs = self.model(x, covariates) if use_covariates else self.model(x)
                # loss = F.mse_loss(outputs, y)
                loss = self.criterion(outputs, y)
                if save_antigen_loss:
                    for i in range(num_classes):
                        antigen_loss[epoch, i]=self.criterion(outputs[:,i],  y[:,i])
                
                loss.backward()
                optimizer.step()
<<<<<<< HEAD
                running_loss += loss.item() * x.size(0)
=======
                running_loss += loss.item()
                train_loss = loss.item()
                if print_loss:
                    print(train_loss)
            if use_wandb:
                wandb.log({"epoch": epoch, "sum/loss":running_loss/len(train_loader), "avg_norm": self._average_norm()},)
                            # step=k + epoch * len(train_loader))
            train_loss_list.append(train_loss)
>>>>>>> 5bab3a0f

            # Validation phase
            self.model.eval()
            val_loss = 0.0
            with torch.no_grad():
                for x, covariates, y in val_loader:
                    x, covariates, y = x.to(self.device), covariates.to(self.device), y.to(self.device)

                    outputs = self.model(x, covariates) if use_covariates else self.model(x)
                    loss = self.criterion(outputs, y)
                    val_loss += loss.item() * x.size(0)
            # Calculate average losses
            train_loss = running_loss / len(train_loader.dataset)
            val_loss = val_loss / len(val_loader.dataset)
            val_loss_list.append(val_loss)
            train_loss_list.append(train_loss)

            # Update learning rate
<<<<<<< HEAD
            lr_scheduler.step(val_loss)

=======
            # lr_scheduler.step(val_loss)

            # Write to WandB
            if use_wandb:
                # if save_antigen_loss:
                antigen_dict = {"antigens/antigen {}".format(i) : a / len(train_loader.dataset)
                                for i, a in enumerate(antigen_loss[epoch])}
                antigen_dict_val = {"antigens/antigen {} val".format(i) : a / len(val_loader.dataset)
                                for i, a in enumerate(antigen_loss_val[epoch])}
                # else:
                #     antigen_dict = {}
                wandb.log({"epoch": epoch, "sum/train_loss":all_train_loss, "sum/val_loss":val_loss,
                            **antigen_dict, **antigen_dict_val})
                
>>>>>>> 5bab3a0f
            # Write to tensorboard
            if writer is not None:
                writer.add_scalar('Train/Loss', train_loss, epoch)
                writer.add_scalar('Val/Loss', val_loss, epoch)

            # Check for early stopping
            if val_loss < best_val_loss:
                best_val_loss = val_loss
                early_stopping_counter = 0
            else:
                early_stopping_counter += 1
                if early_stopping_counter >= patience and allow_early_stopping:
                    print(f'Training stopped early at epoch {epoch}')
                    break

        # TODO (maybe): add more capabilties to this writer...
        if writer is not None:
            writer.close()
<<<<<<< HEAD
    
        return train_loss_list, val_loss_list
=======

        return (train_loss_list, val_loss_list,) + (
            antigen_loss/ len(train_loader.dataset), antigen_loss_val/ len(val_loader.dataset),)
>>>>>>> 5bab3a0f

    @property
    def idx_train_in_train_val(self):
        return np.intersect1d(self.idx_train_val, self.idx_train, return_indices=True)[1]

    @property
    def idx_val_in_train_val(self):
        return np.intersect1d(self.idx_train_val, self.idx_val, return_indices=True)[1]

    def evaluate(
            self,
            batch_size: int = 1024,
            test_only: bool = True,
            antigen_col: int | None = None
    ):
        """ Evaluate loss on test data.

        :param batch_size: Batch size for evaluation.
        :return:
        """
        results_test = self.evaluate_any(
            x=self.x_test,
            covar=self.covariates_test,
            y=self.y_test,
            batch_size=batch_size,
            antigen_col=antigen_col
        )
        if not test_only:
            results_val = self.evaluate_any(
                x=self.x_train[self.idx_val_in_train_val],
                covar=self.covariates_train[self.idx_val_in_train_val],
                y=self.y_train[self.idx_val_in_train_val],
                batch_size=batch_size,
            )
            results_train = self.evaluate_any(
                x=self.x_train[self.idx_train_in_train_val],
                covar=self.covariates_train[self.idx_train_in_train_val],
                y=self.y_train[self.idx_train_in_train_val],
                batch_size=batch_size,
            )
            self.evaluations = {
                "test": results_test,
                "val": results_val,
                "train": results_train
            }
        else:
            self.evaluations = {
                    "test": results_test,
                }
        return self.evaluations

    def evaluate_any(
            self,
            x,
            covar,
            y,
            antigen_col : int | None = None,
            batch_size: int = 1024,
    ):
        """ Evaluate loss on supplied data.

        :param batch_size: Batch size for evaluation.
        :param antigen_col: Use to calculate loss for a single antigenm.
        :return: Dictionary of metrics
        """
        self.model.eval()  # Set the model to evaluation mode
        with torch.no_grad():  # Turn off gradients for evaluation
            # Create Tensor datasets for the features, covariates, and targets
            data = TensorDataset(torch.tensor(x, dtype=torch.float32),
                                torch.tensor(covar, dtype=torch.float32),
                                torch.tensor(y, dtype=torch.float32))

            # Create a DataLoader
            data_loader = DataLoader(data, batch_size=batch_size)

            total_loss = 0
            correct_predictions = 0
            total_predictions = 0
            for batch_x, batch_covar, batch_y in data_loader:
                # Move tensors to the right device
                batch_x = batch_x.to(self.device)
                batch_covar = batch_covar.to(self.device)
                batch_y = batch_y.to(self.device)

                # Forward pass
                if hasattr(self.model, 'has_covariates') and self.model.has_covariates:
                    outputs = self.model(batch_x, batch_covar)
                else:
                    outputs = self.model(batch_x)

                # Compute loss
                if antigen_col:
                    loss = self.criterion(outputs[:, antigen_col], batch_y[:, antigen_col])
                else:
                    loss = self.criterion(outputs, batch_y)

                total_loss += loss.item() * batch_x.size(0)

                # Compute binary accuracy
                predicted_labels = torch.round(torch.sigmoid(outputs))
                correct_predictions += (predicted_labels == batch_y).sum().item()
                total_predictions += batch_y.size(0)

            # Average the loss over all observations
            avg_loss = total_loss / len(data)
            accuracy = correct_predictions / total_predictions

            return {self.criterion: avg_loss, "Binary Accuracy": accuracy}

    def evaluate_custom(
            self,
            classification_metrics: bool = True,
            regression_metrics: bool = False,
            transform: str = None
    ):
        """ Obtain custom evaluation metrics for classification task on train, val and test data.
        """
        results_test = self.evaluate_custom_any(
            yhat=self.predict_any(x=self.x_test, covar=self.covariates_test, batch_size=1024),
            yobs=self.y_test,
            nc=self.nc_test,
            labels=np.asarray(self.peptide_seqs_test),
            labels_unique=self.peptide_seqs_unique,
            classification_metrics=classification_metrics,
            regression_metrics=regression_metrics,
            transform_flavour=transform
        )
        results_val = self.evaluate_custom_any(
            yhat=self.predict_any(
                x=self.x_train[self.idx_val_in_train_val],
                covar=self.covariates_train[self.idx_val_in_train_val],
                batch_size=1024
            ),
            yobs=self.y_train[self.idx_val_in_train_val],
            nc=self.nc_train[self.idx_val_in_train_val] if self.nc_train is not None else None,
            labels=np.asarray(self.peptide_seqs_train)[self.idx_val_in_train_val] \
                if self.peptide_seqs_train is not None else None,
            labels_unique=self.peptide_seqs_unique,
            classification_metrics=classification_metrics,
            regression_metrics=regression_metrics,
            transform_flavour=transform
        )
        results_train = self.evaluate_custom_any(
            yhat=self.predict_any(
                x=self.x_train[self.idx_train_in_train_val],
                covar=self.covariates_train[self.idx_train_in_train_val],
                batch_size=1024
            ),
            yobs=self.y_train[self.idx_train_in_train_val],
            nc=self.nc_train[self.idx_train_in_train_val] if self.nc_train is not None else None,
            labels=np.asarray(self.peptide_seqs_train)[self.idx_train_in_train_val] \
                if self.peptide_seqs_train is not None else None,
            labels_unique=self.peptide_seqs_unique,
            classification_metrics=classification_metrics,
            regression_metrics=regression_metrics,
            transform_flavour=transform
        )
        self.evaluations_custom = {
            "test": results_test,
            "val": results_val,
            "train": results_train
        }


    def _evaluate_custom_any(
            self,
            yhat,
            yobs,
            nc,
            classification_metrics: bool,
            regression_metrics: bool,
            labels=None,
            labels_unique=None,
            transform_flavour: str = None
    ):
        """ Obtain custom evaluation metrics for classification task on any data.
        """
        metrics_global = {}
        metrics_local = {}
        if regression_metrics:
            mse_global, msle_global, r2_global, r2log_global = deviation_global(
                y_hat=[yhat], y_obs=[yobs]
            )
            mse_label, msle_label, r2_label, r2log_label = deviation_label(
                y_hat=[yhat], y_obs=[yobs], labels=[labels], labels_unique=labels_unique
            )
            metrics_global.update({
                "mse": mse_global,
                "msle": msle_global,
                "r2": r2_global,
                "r2log": r2log_global
            })
            metrics_local.update({
                "mse": mse_label,
                "msle": msle_label,
                "r2": r2_label,
                "r2log": r2log_label
            })

        if classification_metrics:
            if transform_flavour is not None:
                yhat, yobs = self.transform_predictions_any(
                    yhat=yhat,
                    yobs=yobs,
                    nc=nc,
                    flavour=transform_flavour
                )
            score_auc_global = auc_global(y_hat=[yhat], y_obs=[yobs])
            prec_global, rec_global, tp_global, tn_global, fp_global, fn_global = pr_global(
                y_hat=[yhat], y_obs=[yobs]
            )
            score_auc_label = auc_label(
                y_hat=[yhat], y_obs=[yobs], labels=[labels], labels_unique=labels_unique
            )
            prec_label, rec_label, tp_label, tn_label, fp_label, fn_label = pr_label(
                y_hat=[yhat], y_obs=[yobs], labels=[labels], labels_unique=labels_unique
            )
            metrics_global.update({
                "auc": score_auc_global,
                "prec": prec_global,
                "rec": rec_global,
                "tp": tp_global,
                "tn": tn_global,
                "fp": fp_global,
                "fn": fn_global
            })
            metrics_local.update({
                "auc": score_auc_label,
                "prec": prec_label,
                "rec": rec_label,
                "tp": tp_label,
                "tn": tn_label,
                "fp": fp_label,
                "fn": fn_label
            })

        return {
            "global": metrics_global,
            "local": metrics_local
        }

    def evaluate_custom_any(
            self,
            yhat,
            yobs,
            nc,
            labels=None,
            labels_unique=None,
            classification_metrics: bool = True,
            regression_metrics: bool = False,
            transform_flavour: str = None
    ):
        """
        Obtain custom evaluation metrics for classification task.

        Ignores labels as samples are not structured by labels (ie one sample contains observations on all labels.

        :param yhat:
        :param yobs:
        :param nc:
        :param labels:
        :param transform_flavour:
        :return:
        """
        return self._evaluate_custom_any(
            yhat=yhat,
            yobs=yobs,
            nc=nc,
            classification_metrics=classification_metrics,
            regression_metrics=regression_metrics,
            transform_flavour=transform_flavour,
            labels=labels,
            labels_unique=labels_unique
        )

    def predict(self, batch_size: int = 128, save_embeddings: bool = False):
        """
        Predict labels on test data.

        :param batch_size: Batch size for evaluation.
        :return:
        """
        self.model.eval()  # Put the model in evaluation mode

        # Create a DataLoader for the test data
        test_data = TensorDataset(torch.from_numpy(self.x_test), torch.from_numpy(self.covariates_test))
        test_loader = DataLoader(test_data, batch_size=batch_size, shuffle=False)
        self.test_loader = test_loader
        all_outputs = []

        use_covariates = self.model.has_covariates if hasattr(self.model, 'has_covariates') else True
        with torch.no_grad():  # Disable gradient computation
            for batch in test_loader:
                x, covariates = batch
                datatype = next(self.model.parameters()).dtype
                x = x.to(self.device, dtype=datatype)
                covariates = covariates.to(self.device, dtype=datatype)
                x, covariates = x.to(self.device), covariates.to(self.device)

                # Perform the forward pass
                outputs = self.model(x, covariates) if use_covariates else self.model(x)

                all_outputs.append(outputs.cpu().numpy())  # Transfer outputs back to CPU and convert to numpy array

        self.predictions = np.concatenate(all_outputs)

    def predict_any(self, x: torch.Tensor, covar: torch.Tensor,batch_size: int = 128, save_embeddings: bool = False):
        """
        Predict labels on input data data.

        :param batch_size: Batch size for evaluation.
        :return:
        """
        self.model.eval()  # Put the model in evaluation mode

        # Create a DataLoader for the test data
        data = TensorDataset(x.to(torch.float32), covar.to(torch.float32))
        loader = DataLoader(data, batch_size=batch_size, shuffle=False)
        all_outputs = []

        use_covariates = self.model.has_covariates if hasattr(self.model, 'has_covariates') else True
        with torch.no_grad():  # Disable gradient computation
            for batch in loader:
                x, covariates = batch
                datatype = next(self.model.parameters()).dtype
                x = x.to(self.device, dtype=datatype)
                covariates = covariates.to(self.device, dtype=datatype)
                x, covariates = x.to(self.device), covariates.to(self.device)

                # Perform the forward pass
                outputs = self.model(x, covariates) if use_covariates else self.model(x)

                all_outputs.append(outputs.cpu().numpy())  # Transfer outputs back to CPU and convert to numpy array

        return np.concatenate(all_outputs)

    def plot_residuals(self, target_ids : List | None = None, antigen_idx: int = 0):
        """
        Plot a histogram of residuals for a specific antigen.
        
        This method calculates the residuals by subtracting y_test from predictions,
        and plots a histogram of the residuals for the antigen specified by antigen_idx.

        :param antigen_idx: The index of the antigen for which to plot the histogram.
                            Defaults to 0, which corresponds to the first antigen.
        :type antigen_idx: int
        """
        # Calculate residuals
        if self.predictions is None:
            self.predict()
        residual = self.predictions - self.y_test

        # Extract the data for the specified antigen
        data = residual[:, antigen_idx]

        # Create a figure
        fig, ax = plt.subplots()

        # Plot the histogram
        ax.hist(data, bins=10, color='blue', alpha=0.7)
        ax.set_title(target_ids[antigen_idx] if target_ids else f'Antigen {antigen_idx}')
        ax.set_xlabel('Residual Value')
        ax.set_ylabel('Frequency')

        # Show the plot
        plt.show()

    def compare_preds(self, target_ids : List | None = None, antigen_idx : int = 0):
        """
        Plot a comparison between true binding and predicted binding.

        The function asserts that predictions have been generated before
        calling this function. It then generates a scatter plot comparing
        the true and predicted bindings. The plot is labeled and a title is
        added based on the `target_ids` or `antigen_idx` parameter. 

        Parameters
        ----------
        target_ids : List or None, optional
            A list of target identifiers. If provided, the title of the plot 
            will be the identifier at the index `antigen_idx`. If not provided,
            the title of the plot will be 'Antigen {antigen_idx}'.
            Default is None.

        antigen_idx : int, optional
            The index for selecting the antigen from the target_ids list.
            Also used to generate a title for the plot if no `target_ids` are
            provided. Default is 0.

        Raises
        ------
        AssertionError
            If predictions have not been generated before calling this function.

        """
        if self.predictions is None:
            self.predict()
        plt.plot(self.y_test[:, antigen_idx], self.predictions[:, antigen_idx], '.')
        max_x = np.max(self.y_test[:, antigen_idx])
        max_y = np.max(self.predictions[:, antigen_idx])
        plt.xlim(0, max_x*1.01+0.01)
        plt.ylim(0, max_y*1.01+0.01)
        plt.ylabel("predicted binding")
        plt.xlabel("true binding")
        plt.title(target_ids[antigen_idx] if target_ids else f'Antigen {antigen_idx}')
        plt.show()

    def transform_predictions_any(
            self,
            yhat,
            yobs,
            nc,
            flavour="10x_cd8_v1"
    ):
        """ Transform model predictions and ground truth labels on test data.

        Transform predictions and self.y_test

            - "10x_cd8" Use this setting to transform the real valued output of a network trained with MSE loss
                into probability space by using the bound/unbound classifier published with the 10x data set:
                An antigen is bound if it has (1) at least 10 counts and (2) at least 5 times more counts
                than the highest observed negative control and (3) is the highest count pMHC.
                Requires negative controls to be defined during reading.

        :param flavour: Type of transform to use, see function description.
        :return:
        """
        if flavour == "10x_cd8_v1":
            if self.model_hyperparam["loss"] not in ["mse", "msle", "poisson"]:
                raise ValueError("Do not use transform_predictions with flavour=='10x_cd8_v1' on a model fit "
                                    "with a loss that is not mse, msle or poisson.")

            if nc.shape[1] == 0:
                raise ValueError("Negative controls were not set, supply these during data reading.")

            predictions_new = np.zeros(yhat.shape)
            idx_bound_predictions = [np.where(np.logical_and(
                np.logical_and(x > 10., np.max(x) == x),  # At least 10 UMIs and is maximum element of cell.
                x > 5. * np.max(nc[i, :])
                # At least 5x as many UMIs as highest negative control UMI count in cell.
            ))[0] for i, x in enumerate(yhat)]
            for i, j in enumerate(idx_bound_predictions):
                if len(j) > 0:
                    predictions_new[i, j[-1]] = 1.  # Chose last label if two labels are called.
            yhat = predictions_new

            y_test_new = np.zeros(yobs.shape)
            idx_bound_y = [np.where(np.logical_and(
                np.logical_and(x > 10., np.max(x) == x),  # At least 10 UMIs and is maximum element of cell.
                x > 5. * np.max(nc[i, :])
                # At least 5x as many UMIs as highest negative control UMI count in cell.
            ))[0] for i, x in enumerate(yobs)]
            for i, j in enumerate(idx_bound_y):
                if len(j) > 0:
                    y_test_new[i, j[-1]] = 1.  # Chose last label if two labels are called.
            yobs = y_test_new
        else:
            raise ValueError(f"flavour {flavour} not recognized")

        return yhat, yobs

    def transform_predictions(
            self,
            flavour="10x_cd8_v1"
    ):
        """ Transform model predictions and ground truth labels on test data.

        Transform predictions and self.y_test

            - "10x_cd8" Use this setting to transform the real valued output of a network trained with MSE loss
                into probability space by using the bound/unbound classifier published with the 10x data set:
                An antigen is bound if it has (1) at least 10 counts and (2) at least 5 times more counts
                than the highest observed negative control and (3) is the highest count pMHC.
                Requires negative controls to be defined during reading.

        :param flavour: Type of transform to use, see function description.
        :return:
        """
        if flavour == "10x_cd8_v1":
            if self.model_hyperparam["loss"] not in ["mse", "msle", "poisson"]:
                raise ValueError("Do not use transform_predictions with flavour=='10x_cd8_v1' on a model fit "
                                    "with a loss that is not mse, msle or poisson.")

            if self.nc_test.shape[1] == 0:
                raise ValueError("Negative controls were not set, supply these during data reading.")

            predictions_new = np.zeros(self.predictions.shape)
            idx_bound_predictions = [np.where(np.logical_and(
                np.logical_and(x > 10., np.max(x) == x),  # At least 10 UMIs and is maximum element of cell.
                x > 5. * np.max(self.nc_test[i, :])  # At least 5x as many UMIs as highest negative control UMI count in cell.
            ))[0] for i, x in enumerate(self.predictions)]
            for i, j in enumerate(idx_bound_predictions):
                if len(j) > 0:
                    predictions_new[i, j[-1]] = 1.  # Chose last label if two labels are called.
            self.predictions = predictions_new

            y_test_new = np.zeros(self.y_test.shape)
            idx_bound_y = [np.where(np.logical_and(
                np.logical_and(x > 10., np.max(x) == x),  # At least 10 UMIs and is maximum element of cell.
                x > 5. * np.max(self.nc_test[i, :])  # At least 5x as many UMIs as highest negative control UMI count in cell.
            ))[0] for i, x in enumerate(self.y_test)]
            for i, j in enumerate(idx_bound_y):
                if len(j) > 0:
                    y_test_new[i, j[-1]] = 1.  # Chose last label if two labels are called.
            self.y_test = y_test_new
        else:
            raise ValueError(f"flavour {flavour} not recognized")

    def save_results(
            self,
            fn
    ):
        """ Save training history, test loss and test predictions.

        Will generate the following files:

            - fn+"history.pkl": training history dictionary
            - fn+"evaluations.npy": loss on test data
            - fn+"evaluations_custom.npy": loss on test data

        :param self:
        :param fn: Path and file name prefix to write to.
        :param save_labels: Whether to save ground truth labels. Use this for saving disk space.
        :return:
        """
        with open(fn + "_history.pkl", 'wb') as f:
            pickle.dump(self.history, f)
        with open(fn + "_evaluations.pkl", 'wb') as f:
            pickle.dump(self.evaluations, f)
        with open(fn + "_evaluations_custom.pkl", 'wb') as f:
            pickle.dump(self.evaluations_custom, f)
        if self.label_ids is not None:
            pd.DataFrame({"label": self.label_ids}).to_csv(fn + "_labels.csv")
        with open(fn + "_peptide_seqs_unique.pkl", 'wb') as f:
            pickle.dump(self.peptide_seqs_unique, f)

    def load_results(
            self,
            fn
    ):
        """ Load training history, test loss and test predictions.

        Will add the following entries to this instance from files:

            - fn+"history.pkl": training history dictionary
            - fn+"evaluations.npy": loss on test data
            - fn+"evaluations_custom.npy": loss on test data

        :param self:
        :param fn: Path and file name prefix to read from.
        :return:
        """
        with open(fn + "_history.pkl", 'rb') as f:
            self.history = pickle.load(f)
        with open(fn + "_evaluations.pkl", 'rb') as f:
            self.evaluations = pickle.load(f)
        with open(fn + "_evaluations_custom.pkl", 'rb') as f:
            self.evaluations_custom = pickle.load(f)

    def save_model_full(
            self,
            fn,
            reduce_size: bool = False,
            save_yhat: bool = True,
            save_train_data: bool = False
    ):
        """ Save model settings, data and weights.

        Saves all data necessary to perform full one-step model reloading with self.load_model().

        :param self:
        :param fn: Path and file name prefix to write to.
        :param reduce_size: Whether to save storage efficient, ie only elements that are absolutely necessary.
        :return:
        """
        self.save_model(fn=f'{fn}/model')
        self.save_estimator_args(fn=f'{fn}/args')
        self.save_data(
            fn=f'{fn}/data',
            train=save_train_data,
            test=True,
            reduce_size=reduce_size
        )
        if save_yhat:
            self.save_predictions(
                fn=fn,
                train=save_train_data,
                test=True
            )

    def save_model(
            self,
            fn
    ):
        """ Save model weights.

        :param self:
        :param fn: Path and file name prefix to write to. Will be suffixed with .tf to use tf weight saving.
        :return:
        """
        torch.save(self.model.state_dict(), fn)


    def load_model_full(
            self,
            fn: str = None,
            fn_settings: str = None,
            fn_data: str = None,
            fn_model: str = None
    ):
        """ Load entire model, this is possible if model weights, data and settings were stored.

        :param self:
        :param fn: Path and file name prefix to read model settings, data and model from.
        :param fn_settings: Path and file name prefix to read model settings from.
        :param fn_data: Path and file name prefix to read all fitting relevant data objects from.
        :param fn_model: Path and file name prefix to read model weights from.
        :param log_dir: Directory to save tensorboard callback to. Disabled if None. This is given to allow the user
                to choose between a new logging directory and the directory from the saved settings.

                - None if you want to enforce no logging.
                - "previous" if you want to use the directory saved in the settings.
                - any other string: This will be the new directory.
        :return:
        """

        if not (fn_settings and fn_data and fn_model) and not fn:
            raise ValueError("Please supply either fn or all of fn_settings, fn_data and fn_model.")
        if not fn_settings:
            self.load_data(fn=f'{fn}/data')
            self.load_model(
                fn=fn
            )
        else:
            self.load_data(fn=fn_data)
            self.load_model(
                fn_settings=fn_settings,
                fn_model=fn_model
            )


    def load_model(
            self,
            fn: str = None,
            fn_settings: str = None,
            fn_model: str = None
    ):
        """ Load model from torch weights.

        :param self:
        :param fn: Path and file name prefix to read model settings from.
        :return:
        """

        if not fn_settings or not fn_model:
            self.load_model_settings(fn=f'{fn}/args')
            self.initialise_model_from_settings()
            self.model.load_state_dict(torch.load(f'{fn}/model'))  # Load the saved state dictionary
        else:
            self.load_model_settings(fn=fn_settings)
            self.initialise_model_from_settings()
            self.model.load_state_dict(torch.load(fn_model))  # Load the saved state dictionary
        

    def save_estimator_args(
            self,
            fn
    ):
        """ Save model settings.

        :param self:
        :param fn: Path and file name prefix to write to.
        :return:
        """
        # Save model args.
        with open(fn + "_model_args.pkl", 'wb') as f:
            pickle.dump(self.model.args, f)
        # Save model settings.
        with open(fn + "_model_settings.pkl", 'wb') as f:
            pickle.dump(self.model_hyperparam, f)
        # Save training settings.
        with open(fn + "_train_settings.pkl", 'wb') as f:
            pickle.dump(self.train_hyperparam, f)

    def load_model_settings(
            self,
            fn
    ):
        """ Load model settings.

        :param self:
        :param fn: Path and file name prefix to read weights from.
        :return:
        """
        # Load model settings.
        with open(fn + "_model_settings.pkl", 'rb') as f:
            self.model_hyperparam = pickle.load(f)
        # Load training settings.
        with open(fn + "_train_settings.pkl", 'rb') as f:
            self.train_hyperparam = pickle.load(f)

    def initialise_model_from_settings(self):
        """

        :return:
        """
        # Build model.
        if self.model_hyperparam["model"].lower() in ["bilstm", "bigru"]:
            self._build_sequential(
                split=self.model_hyperparam["split"],
                model=self.model_hyperparam["model"],
                topology=self.model_hyperparam["topology"],
                aa_embedding_dim=self.model_hyperparam["aa_embedding_dim"],
                depth_final_dense=self.model_hyperparam["depth_final_dense"],
                residual_connection=self.model_hyperparam["residual_connection"],
                dropout=self.model_hyperparam["dropout"],
                optimizer=self.model_hyperparam["optimizer"],
                lr=self.model_hyperparam["lr"],
                loss=self.model_hyperparam["loss"],
                label_smoothing=self.model_hyperparam["label_smoothing"],
                optimize_for_gpu=self.model_hyperparam["optimize_for_gpu"],
                dtype=self.model_hyperparam["dtype"],
                use_covariates=self.model_hyperparam["use_covariates"],
                input_shapes=self.model_hyperparam["input_shapes"],
                labels_dim=self.model_hyperparam["labels_dim"]
            )
        elif self.model_hyperparam["model"].lower() in ["sa", "selfattention"]:
            self.build_self_attention(
                residual_connection=self.model_hyperparam["residual_connection"],
                aa_embedding_dim=self.model_hyperparam["aa_embedding_dim"],
                attention_size=self.model_hyperparam["attention_size"],
                attention_heads=self.model_hyperparam["attention_heads"],
                optimizer=self.model_hyperparam["optimizer"],
                lr=self.model_hyperparam["lr"],
                loss=self.model_hyperparam["loss"],
                label_smoothing=self.model_hyperparam["label_smoothing"],
            )
        elif self.model_hyperparam["model"].lower() in ["conv", "convolutional"]:
            self.build_conv(
                activations=self.model_hyperparam["activations"],
                filter_widths=self.model_hyperparam["filter_widths"],
                filters=self.model_hyperparam["filters"],
                strides=self.model_hyperparam["strides"],
                pool_sizes=self.model_hyperparam["pool_sizes"],
                pool_strides=self.model_hyperparam["pool_strides"],
                batch_norm=self.model_hyperparam["batch_norm"],
                aa_embedding_dim=self.model_hyperparam["aa_embedding_dim"],
                depth_final_dense=self.model_hyperparam["depth_final_dense"],
                dropout=self.model_hyperparam["dropout"],
                optimizer=self.model_hyperparam["optimizer"],
                lr=self.model_hyperparam["lr"],
                loss=self.model_hyperparam["loss"],
                label_smoothing=self.model_hyperparam["label_smoothing"],
                dtype=self.model_hyperparam["dtype"]
            )
        elif self.model_hyperparam["model"].lower() in ["inception"]:
            self.build_inception(
                split=self.model_hyperparam["split"],
                n_filters_1x1=self.model_hyperparam["n_filters_1x1"],
                n_filters_out=self.model_hyperparam["n_filters_out"],
                n_hidden=self.model_hyperparam["n_hidden"],
                final_pool=self.model_hyperparam["final_pool"],
                residual_connection=self.model_hyperparam["residual_connection"],
                aa_embedding_dim=self.model_hyperparam["aa_embedding_dim"],
                depth_final_dense=self.model_hyperparam["depth_final_dense"],
                dropout=self.model_hyperparam["dropout"],
                optimizer=self.model_hyperparam["optimizer"],
                lr=self.model_hyperparam["lr"],
                loss=self.model_hyperparam["loss"],
                label_smoothing=self.model_hyperparam["label_smoothing"],
                dtype=self.model_hyperparam["dtype"]
            )
        elif self.model_hyperparam["model"].lower() in ["linear"]:
            self.build_linear(
                aa_embedding_dim=self.model_hyperparam["aa_embedding_dim"],
                optimizer=self.model_hyperparam["optimizer"],
                lr=self.model_hyperparam["lr"],
                loss=self.model_hyperparam["loss"],
                label_smoothing=self.model_hyperparam["label_smoothing"],
                dtype=self.model_hyperparam["dtype"]
            )
        elif self.model_hyperparam["model"].lower() in ["noseq"]:
            self.build_noseq(
                optimizer=self.model_hyperparam["optimizer"],
                lr=self.model_hyperparam["lr"],
                loss=self.model_hyperparam["loss"],
                label_smoothing=self.model_hyperparam["label_smoothing"],
                dtype=self.model_hyperparam["dtype"]
            )
        else:
            assert False

    def save_weights_tonumpy(
            self,
            fn
    ):
        """ Save model weights to pickled list of numpy arrays.

        :param fn: Path and file name prefix to write to.
        :return:
        """
        weights = self.model.get_weights()
        with open(fn + "_weights.pkl", 'wb') as f:
            pickle.dump(weights, f)

    def load_weights_asnumpy(
            self,
            fn
    ):
        """ Load model weights.

        :param fn: Path and file name prefix to write to.
        :return: List of model weights as numpy arrays.
        """
        with open(fn + "_weights.pkl", 'rb') as f:
            weights = pickle.load(f)
        return weights

    def save_data(
            self,
            fn,
            train: bool,
            test: bool,
            reduce_size: bool = False
    ):
        """ Save train and test data.

        :param fn: Path and file name prefix to write all fitting relevant data objects to.
        :param reduce_size: Whether to save storage efficient, ie only elements that are absolutely necessary.
        :return:
        """
        if train:
            if not reduce_size:
                scipy.sparse.save_npz(
                    matrix=scipy.sparse.csr_matrix(np.reshape(self.x_train, [self.x_train.shape[0], -1])),
                    file=fn + "_x_train.npz"
                )
            np.save(arr=self.x_train.shape, file=fn + "_x_train_shape.npy")
            if not reduce_size and self.covariates_train.shape[1] > 0:
                if not isinstance(self.covariates_train, scipy.sparse.csr_matrix):
                    covariates_train = scipy.sparse.csr_matrix(np.reshape(
                        self.covariates_train,
                        [self.covariates_train.shape[0], -1]
                    ))
                else:
                    covariates_train = self.covariates_train
                scipy.sparse.save_npz(matrix=covariates_train, file=fn + "_covariates_train.npz")
            np.save(arr=self.covariates_train.shape, file=fn + "_covariates_train_shape.npy")
            if not reduce_size:
                if not isinstance(self.y_train, scipy.sparse.csr_matrix):
                    y_train = scipy.sparse.csr_matrix(self.y_train)
                else:
                    y_train = self.y_train
                scipy.sparse.save_npz(matrix=y_train, file=fn + "_y_train.npz")
            np.save(arr=self.y_train.shape, file=fn + "_y_train_shape.npy")
            if not reduce_size and self.nc_train is not None and self.nc_train.shape[1] > 0:
                if not isinstance(self.nc_train, scipy.sparse.csr_matrix):
                    nc_train = scipy.sparse.csr_matrix(self.nc_train)
                else:
                    nc_train = self.nc_train
                scipy.sparse.save_npz(matrix=nc_train, file=fn + "_nc_train.npz")
            if self.nc_train is not None:
                np.save(arr=self.nc_train.shape, file=fn + "_nc_train_shape.npy")
            else:
                np.save(arr=np.array([None]), file=fn + "_nc_train_shape.npy")
            np.save(arr=self.clone_train, file=fn + "_clone_train.npy")
            if self.peptide_seqs_train is not None:
                pd.DataFrame({"antigen": self.peptide_seqs_train}).to_csv(fn + "_peptide_seqs_train.csv")

        if self.x_test is not None and test:
            if not reduce_size:
                scipy.sparse.save_npz(
                    matrix=scipy.sparse.csr_matrix(np.reshape(self.x_test, [self.x_test.shape[0], -1])),
                    file=fn + "_x_test.npz"
                )
            np.save(arr=self.x_test.shape, file=fn + "_x_test_shape.npy")
            if not reduce_size and self.covariates_test.shape[1] > 0:
                if not isinstance(self.covariates_test, scipy.sparse.csr_matrix):
                    covariates_test = scipy.sparse.csr_matrix(np.reshape(
                        self.covariates_test,
                        [self.covariates_test.shape[0], -1]
                    ))
                else:
                    covariates_test = self.covariates_test
                scipy.sparse.save_npz(matrix=covariates_test, file=fn + "_covariates_test.npz")
            np.save(arr=self.covariates_test.shape, file=fn + "_covariates_test_shape.npy")
            if not reduce_size:
                if not isinstance(self.y_test, scipy.sparse.csr_matrix):
                    y_test = scipy.sparse.csr_matrix(self.y_test)
                else:
                    y_test = self.y_test
                scipy.sparse.save_npz(matrix=y_test, file=fn + "_y_test.npz")
            np.save(arr=self.y_test.shape, file=fn + "_y_test_shape.npy")
            if not reduce_size and self.nc_test is not None and self.nc_test.shape[1] > 0:
                if not isinstance(self.nc_test, scipy.sparse.csr_matrix):
                    nc_test = scipy.sparse.csr_matrix(self.nc_test)
                else:
                    nc_test = self.nc_test
                scipy.sparse.save_npz(matrix=nc_test, file=fn + "_nc_test.npz")
            if self.nc_test is not None:
                np.save(arr=self.nc_test.shape, file=fn + "_nc_test_shape.npy")
            else:
                np.save(arr=np.array([None]), file=fn + "_nc_test_shape.npy")
            np.save(arr=self.clone_test, file=fn + "_clone_test.npy")
            if self.peptide_seqs_test is not None:
                pd.DataFrame({"antigen": self.peptide_seqs_test}).to_csv(fn + "_peptide_seqs_test.csv")

        pd.DataFrame({"antigen": self.peptide_seqs_unique}).to_csv(fn + "_peptide_seqs_unique.csv")
        self.save_idx(fn=fn)

    def load_data(
            self,
            fn
    ):
        """ Load train and test data.

        Note: Cryptic numpy pickle error is thrown if a csr_matrix containing only a single None is loaded.

        :param fn: Path and file name prefix to read all fitting relevant data objects from.
        :return:
        """
        x_train_shape = np.load(file=fn + "_x_train_shape.npy")
        if os.path.isfile(fn + "_x_train.npz"):
            self.x_train = np.reshape(np.asarray(
                scipy.sparse.load_npz(file=fn + "_x_train.npz").todense()
            ), x_train_shape)
        else:
            # Fill x with small all zero array to allow model loading.
            self.x_train = np.zeros(x_train_shape)
        covariates_train_shape = np.load(file=fn + "_covariates_train_shape.npy")
        if os.path.isfile(fn + "_covariates_train.npz") and covariates_train_shape[1] > 0:
            self.covariates_train = np.reshape(np.asarray(scipy.sparse.load_npz(
                file=fn + "_covariates_train.npz"
            ).todense()), covariates_train_shape)
        else:
            self.covariates_train = np.zeros(covariates_train_shape)
        self.x_len = x_train_shape[2]
        if os.path.isfile(fn + "_y_train_shape.npy"):
            y_train_shape = np.load(file=fn + "_y_train_shape.npy")
        else:
            y_train_shape = None
        if os.path.isfile(fn + "_y_train.npz"):
            self.y_train = np.asarray(scipy.sparse.load_npz(file=fn + "_y_train.npz").todense())
        else:
            if y_train_shape is not None:  # depreceated, remove
                self.y_train = np.zeros(y_train_shape)
        if os.path.isfile(fn + "_nc_train.npz"):
            self.nc_train = np.asarray(scipy.sparse.load_npz(file=fn + "_nc_train.npz").todense())
        else:
            self.nc_train = None
        # TODO: I added allow pickle here but I don't know why tests need it to run but not actual...
        self.clone_train = np.load(file=fn + "_clone_train.npy", allow_pickle=True)

        if os.path.isfile(fn + "_x_test_shape.npy"):
            x_test_shape = np.load(file=fn + "_x_test_shape.npy")
            if os.path.isfile(fn + "_x_test.npz"):
                self.x_test = np.reshape(np.asarray(
                    scipy.sparse.load_npz(file=fn + "_x_test.npz").todense()
                ), x_test_shape)
            covariates_test_shape = np.load(file=fn + "_covariates_test_shape.npy")
            if os.path.isfile(fn + "_covariates_test.npz") and covariates_test_shape[1] > 0:
                self.covariates_test = np.reshape(np.asarray(scipy.sparse.load_npz(
                    file=fn + "_covariates_test.npz"
                ).todense()), covariates_test_shape)
            else:
                self.covariates_test = np.zeros(covariates_test_shape)
            if os.path.isfile(fn + "_y_test_shape.npy"):
                y_test_shape = np.load(file=fn + "_y_test_shape.npy")
            else:
                y_test_shape = None
            if os.path.isfile(fn + "_y_test.npz"):
                self.y_test = np.asarray(scipy.sparse.load_npz(file=fn + "_y_test.npz").todense())
            else:
                if y_test_shape is not None:  # depreceated, remove
                    self.y_test = np.zeros(y_test_shape)
            if os.path.isfile(fn + "_nc_test.npz"):
                self.nc_test = np.asarray(scipy.sparse.load_npz(file=fn + "_nc_test.npz").todense())
            else:
                self.nc_test = None
            self.clone_test = np.load(file=fn + "_clone_test.npy", allow_pickle=True)

        self.load_idx(fn=fn)

    def save_predictions(
            self,
            fn,
            train: bool,
            test: bool
    ):
        """ Save predictions.

        :param fn: Path and file name prefix to write all fitting relevant data objects to.
        :param reduce_size: Whether to save storage efficient, ie only elements that are absolutely necessary.
        :return:
        """
        if train:
            yhat_train = self.predict_any(x=torch.Tensor(self.x_train), covar=torch.Tensor(self.covariates_train))
            np.save(arr=yhat_train, file=fn + "/yhat_train.npy")

        if self.x_test is not None and test:
            yhat_test = self.predict_any(x=torch.Tensor(self.x_test), covar=torch.Tensor(self.covariates_test))
            np.save(arr=yhat_test, file=fn + "/yhat_test.npy")

    def serialize(self, filename):
        with open(filename, "wb") as file:
            pickle.dump(self, file)

    @staticmethod
    def deserialize(filename):
        with open(filename, "rb") as file:
            return pickle.load(file)<|MERGE_RESOLUTION|>--- conflicted
+++ resolved
@@ -120,12 +120,8 @@
             optimize_for_gpu: bool = True,
             dtype: str = "float32",
             use_covariates: bool = True,
-<<<<<<< HEAD
-            one_hot_y: bool = True
-=======
             one_hot_y: bool = False,
             labels_dim: int | None = None,
->>>>>>> 5bab3a0f
     ):
         """ Build a BiLSTM-based feed-forward model to use in the estimator.
 
@@ -376,8 +372,6 @@
         else:
             raise ValueError("Invalid loss name: " + loss)
         return None
-<<<<<<< HEAD
-=======
 
     def _get_optimizer(self, optimizer: str):
         """
@@ -389,8 +383,19 @@
             - "adagrad" for Adagrad optimizer.
             - "adadelta" for Adadelta optimizer.
         """
->>>>>>> 5bab3a0f
-
+
+        if optimizer.lower() == "adam":
+            return torch.optim.Adam
+        elif optimizer.lower() == "sgd":
+            return torch.optim.SGD
+        elif optimizer == "rmsprop":
+            opt_fn = torch.optim.RMSprop
+        elif optimizer == "adagrad":
+            opt_fn = torch.optim.Adagrad
+        elif optimizer == "adadelta":
+            opt_fn = torch.optim.Adadelt
+        else:
+            raise ValueError("Invalid optimizer name: " + optimizer)
 
     def build_self_attention(
             self,
@@ -437,9 +442,17 @@
         :param dtype:
         :return:
         """
-<<<<<<< HEAD
-        # i.e., indicator for whether we're not loading a previously trained model
-        is_new_model = hasattr(self, 'x_train') and self.x_train is not None
+        if not input_shapes:
+            input_shapes = (
+                self.x_train.shape[1],
+                self.x_train.shape[2],
+                self.x_train.shape[3],
+                self.covariates_train.shape[-1] if use_covariates else 0,
+                self.tcr_len
+            )
+        
+        if not labels_dim:
+            labels_dim = self.y_train.shape[1]
 
         if is_new_model:
             self.model_hyperparam = {
@@ -461,21 +474,7 @@
                 "x_train_shape": self.x_train.shape,
                 "y_train_shape": self.y_train.shape
             }
-=======
         
-        if not input_shapes:
-            input_shapes = (
-                self.x_train.shape[1],
-                self.x_train.shape[2],
-                self.x_train.shape[3],
-                self.covariates_train.shape[-1] if use_covariates else 0,
-                self.tcr_len
-            )
-        
-        if not labels_dim:
-            labels_dim = self.y_train.shape[1]
->>>>>>> 5bab3a0f
-
         # Use these so we cover the cases that we're loading hyperparams from storage AND training new model
         x_shape = self.model_hyperparam["x_train_shape"]
         cov_shape = self.model_hyperparam["cov_train_shape"]
@@ -925,10 +924,6 @@
         print("Number of observations in training data: %i" % len(idx_train)) 
         print('post partition partition')
 
-<<<<<<< HEAD
-=======
-        # np.save('/Users/johnboesen/Documents/Code/#Work/tcellmatch/tests/x_train.npy', self.x_train[idx_train])
->>>>>>> 5bab3a0f
         # np is in float64, but model is in float32
         if use_covariates:
             train_data = TensorDataset(
@@ -953,37 +948,21 @@
                 torch.from_numpy(self.y_train[idx_val]).to(torch.float32)
                 )
 
-<<<<<<< HEAD
-        train_loader = DataLoader(dataset=train_data, batch_size=batch_size, shuffle=True)
-=======
         train_loader = DataLoader(dataset=train_data, batch_size=batch_size, shuffle=True,)
                                     # generator=torch.Generator(device=self.device))
->>>>>>> 5bab3a0f
         # self.train_loader = train_loader
         val_loader = DataLoader(dataset=val_data, batch_size=validation_batch_size, shuffle=False)
         val_loss_list = []
         train_loss_list = []
         num_classes = self.y_train.shape[-1]
-<<<<<<< HEAD
-        if save_antigen_loss:
-            self.antigen_loss = np.zeros((epochs, num_classes))
-        # Training loop
-=======
         antigen_loss = np.zeros((epochs, num_classes))
         antigen_loss_val = np.zeros((epochs, num_classes))
         self.model = self.model.to(self.device)
         print('loaded up data')
->>>>>>> 5bab3a0f
         for epoch in range(epochs):
             # Training phase
             self.model.train()
             running_loss = 0.0
-<<<<<<< HEAD
-            for x, covariates, y in train_loader:
-                x, covariates, y = x.to(self.device), covariates.to(self.device), y.to(self.device)
-
-                optimizer.zero_grad()
-=======
             # we enumerate through covariates, but only use them if use_covariates
             print('At beginning of epoch...')
             for k, (x, covariates, y) in enumerate(train_loader):
@@ -991,12 +970,6 @@
 
                 optimizer.zero_grad()
                 outputs = self.model(x, covariates) if use_covariates else self.model(x)
-
-                # if k == len(train_loader) - 1 and epoch == epochs - 1:
-                #     np.save('/Users/johnboesen/Documents/Code/#Work/tcellmatch/tests/in_fn_x.npy', x.detach().cpu().numpy())
-                #     np.save('/Users/johnboesen/Documents/Code/#Work/tcellmatch/tests/in_fn_outputs.npy', outputs.detach().cpu().numpy())
->>>>>>> 5bab3a0f
-
                 outputs = self.model(x, covariates) if use_covariates else self.model(x)
                 # loss = F.mse_loss(outputs, y)
                 loss = self.criterion(outputs, y)
@@ -1006,9 +979,6 @@
                 
                 loss.backward()
                 optimizer.step()
-<<<<<<< HEAD
-                running_loss += loss.item() * x.size(0)
-=======
                 running_loss += loss.item()
                 train_loss = loss.item()
                 if print_loss:
@@ -1017,7 +987,6 @@
                 wandb.log({"epoch": epoch, "sum/loss":running_loss/len(train_loader), "avg_norm": self._average_norm()},)
                             # step=k + epoch * len(train_loader))
             train_loss_list.append(train_loss)
->>>>>>> 5bab3a0f
 
             # Validation phase
             self.model.eval()
@@ -1036,10 +1005,6 @@
             train_loss_list.append(train_loss)
 
             # Update learning rate
-<<<<<<< HEAD
-            lr_scheduler.step(val_loss)
-
-=======
             # lr_scheduler.step(val_loss)
 
             # Write to WandB
@@ -1054,7 +1019,6 @@
                 wandb.log({"epoch": epoch, "sum/train_loss":all_train_loss, "sum/val_loss":val_loss,
                             **antigen_dict, **antigen_dict_val})
                 
->>>>>>> 5bab3a0f
             # Write to tensorboard
             if writer is not None:
                 writer.add_scalar('Train/Loss', train_loss, epoch)
@@ -1073,14 +1037,9 @@
         # TODO (maybe): add more capabilties to this writer...
         if writer is not None:
             writer.close()
-<<<<<<< HEAD
-    
-        return train_loss_list, val_loss_list
-=======
 
         return (train_loss_list, val_loss_list,) + (
             antigen_loss/ len(train_loader.dataset), antigen_loss_val/ len(val_loader.dataset),)
->>>>>>> 5bab3a0f
 
     @property
     def idx_train_in_train_val(self):
